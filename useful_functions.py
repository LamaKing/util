
"""
--------------------------------
 GENERAL PORPOUSE FUNCTIONS
--------------------------------

A pletora of general functions:
 - small ones just to save time, aka code shortcuts;
 - smart file readers (skip bash comments, divide in fields, ...);
 - string formatter (fix width, ...);
 - container manipulators (flatten nested strings)
Python 3 only.

Created:    Silva 29-01-2018
Last edit:  Silva 04-04-2019
"""

import collections
import logging

#--------------------------------
# Set up LOGGER
#--------------------------------

def logger_setup(module_name):
    """Set up standar logger for a module and return it"""

    # Set up LOGGER
    c_log = logging.getLogger(module_name) # Use name of the calling moduel, not this function
    # Adopted format: level - current function name - mess. Width is fixed as visual aid
    std_format = '[%(levelname)5s - %(funcName)10s] %(message)s'
    logging.basicConfig(format=std_format)
    # Logging level is defined by calling module via root logger
    return c_log

#--------------------------------
# Short functions with heavly used combos
#--------------------------------

def strlist(listarg, sep=' '):
    """Create a string out of a list with gien separator (def=space)"""
    sep = str(sep)
    return sep.join(lmap(str, listarg))

def lmap(func, listarg):
    """Map given function to given list and return a list instead of iterator"""
    return list(map(func, listarg))

#--------------------------------
# Read files smartly
#--------------------------------

def load_file_lines(filename):
    """Try to open the given file and read the content.
    Return the file as list of lines (each as string)
    """
    c_log = logger_setup(__name__)

    filename = str(filename)
    # Try to open file and report failures
    try:
        in_f = open(filename, 'r')
    except:
        c_log.error("Invalid file %s", filename)

    lines = [l.strip() for l in in_f.readlines()]
    in_f.close()
    return lines

# Load data (comments+data)
def load_stream(stream, comment_char="#", f=lambda x: x):
    """Load given stream object. Divide lines between comments and data.
    Comment char can be given as input.
    A function f can be given given as input and applied to each non-comment field."""
    tmp_in = stream.readlines()

    # Read the input file and filter the bash-like commentss
    comments = [l.split() for l in tmp_in if l[0] == comment_char]
    tmp_in = [[f(x) for x in l.split()]
              for l in tmp_in if l[0] != comment_char]
    return comments, tmp_in

def load_file(filename, comment_char="#"):
    """Load given filename. Divide lines between comments and data.
    Comment char can be given as input. Wrapped of load_stream function."""
    # TODO Regex support for multiple comment types.
    with open(filename, 'r') as in_file:
        return load_stream(in_file, comment_char)
    
def load_float_file(filename, comment_char="#"):
<<<<<<< HEAD
    """Load given numeric filename.

    Each non-comment field will be cast to float and the whole stream in NumPy array.
    Divide lines between comments and data.
    Not suitable for big files."""
    import numpy as np
=======
    """Load given numeric filename: each non-comment field will be cast to float. 
    Divide lines between comments and data.
    Comment char can be given as input. Wrapped of load_stream function."""
    # TODO Regex support for multiple comment types.
>>>>>>> e78dddc7
    with open(filename, 'r') as in_file:
        # Appreciate the power of **kwarg expansion!
        c, d = load_stream(in_file, **{"comment_char" : comment_char, "f": float})
        d = np.array(d)
        return c, d

#--------------------------------
# String formatting
#--------------------------------

def bash_lines2fields_list(line_lst, delim="\s"):
    """Load filename, read lines and divide into fields.
    Returns a list of list of fields, i.e. [ [f11,f12,..], [f21,f22,...] ] .
    Lines starting with # are skipped (assumed as comments)
    """

    # Skip comments, i.e. lines starting with "#"
    return [l.split(delim) for l in line_lst
            if l.strip()[0] != '#']

#def list_fixwidth(in_l, width=None):
#    """Return a equally width-formatted string from a list.
# 
#    Width is give as param or auto-computed from strings length
#    """
# 
#    in_l = lmap(str, in_l) # You're never safe enough
#    # If not given, width is the max length of the given strings plus 2 (arbitrary)
#    if width is None:
#        width = 2+max([len(s) for s in in_l])
#    # Apply the format to each string
#    in_l = [field.ljust(width) for field in in_l]
#    # Join them together and return
#    return strlist(in_l).strip()
def list_fixwidth(args, w=None):
    """Return a constant-width string from a list."""
    args = list(map(str, args)) # Converte all fields to string. You're never safe enough
    # If width is not provided, compute a reasonable estimation from arguments.
    if w is None: w = 2 + max([len(s.strip()) for s in args])
    # Join the pieces together
    # Quick-explain: join n formatting command together and sub the provided args (expanded list).
    # Strip to avoid traling and leading spaces. w-1 bc we join using spaces.
    return " ".join(["{:<{width}}"]*len(args)).format(*args, width=(w-1)).strip()

def cols_width_fix(rows, width=None):
    """Apply fixwidth to a nested container.

    Width is max width of strings in obj.
    Structure assumed is list of rows: [ [<row1>], [<row2>], ...]
    Returns a list of fixed-colum-width strings.
    """

    # Flat eventually nested rows and convert to string
    rows = [lmap(str, lflatten(r)) for r in rows]
    if width == None:
        # Find max width amonst all fields. Add arbitrary spacing
        width = 1+max([len(s.strip()) for s in flatten(rows)])
    return [list_fix_width(r, width) for r in rows]

def list_fix_width(args, w=None):
    """Return a equally width-formatted string from a list.

    Width is give as param or auto-computed from strings length.
    Everything is converted to str using std settings.
    """

    args = lmap(str, args) # You're never safe enough
    # Convert to str, just in case.
    if w is None:
        w = 2+max([len(s.strip()) for s in args])
    return " ".join(["{:<{width}}"]*len(args)).format(*args, width=w).strip()

#--------------------------------
# Flatten nested lists
#--------------------------------

# Nice recursive, yield-wise flatten function
def flatten(l):
    for el in l:
        if isinstance(el, collections.Iterable) and not isinstance(el, (str, bytes)):
            yield from flatten(el)
        else:
            yield el

# Lazy way of do it...
def lflatten(l):
    """Returns a flat list from a nested one"""

    return  list(flatten(l))<|MERGE_RESOLUTION|>--- conflicted
+++ resolved
@@ -88,19 +88,12 @@
         return load_stream(in_file, comment_char)
     
 def load_float_file(filename, comment_char="#"):
-<<<<<<< HEAD
     """Load given numeric filename.
 
     Each non-comment field will be cast to float and the whole stream in NumPy array.
     Divide lines between comments and data.
     Not suitable for big files."""
     import numpy as np
-=======
-    """Load given numeric filename: each non-comment field will be cast to float. 
-    Divide lines between comments and data.
-    Comment char can be given as input. Wrapped of load_stream function."""
-    # TODO Regex support for multiple comment types.
->>>>>>> e78dddc7
     with open(filename, 'r') as in_file:
         # Appreciate the power of **kwarg expansion!
         c, d = load_stream(in_file, **{"comment_char" : comment_char, "f": float})
